﻿using Mongo.CRUD.Attributes;
using Mongo.CRUD.Builders;
using Mongo.CRUD.Conventions;
using Mongo.CRUD.Helpers;
using Mongo.CRUD.Models;
using MongoDB.Bson;
using MongoDB.Bson.Serialization.Attributes;
using MongoDB.Bson.Serialization.Conventions;
using MongoDB.Driver;
using System;
using System.Collections.Generic;
using System.Linq;
using System.Linq.Expressions;
using System.Threading.Tasks;

namespace Mongo.CRUD
{
    /// <summary>
    /// MongoCRUD class
    /// https://github.com/thiagobarradas/mongo-crud-dotnet
    /// </summary>
    /// <typeparam name="TDocument"></typeparam>
    public class MongoCRUD<TDocument> : IMongoCRUD<TDocument>
        where TDocument : class, new()
    {
        /// <summary>
        /// MongoClient from mongo driver
        /// </summary>
        public IMongoClient MongoClient { get; private set; }

        /// <summary>
        /// MongoDatabase from mongo driver
        /// </summary>
        public IMongoDatabase Database { get; set; }

        /// <summary>
        /// MongoCollection<T> from mongo driver
        /// </summary>
        public IMongoCollection<TDocument> Collection { get; set; }

        /// <summary>
        /// MongoCRUD configuration private object
        /// </summary>
        private MongoConfiguration _configuration { get; set; }

        /// <summary>
        /// MongoCRUD configuration with connection string and database name
        /// </summary>
        public MongoConfiguration Configuration
        {
            get { return _configuration; }
            set { this.SetupMongoConfiguration(value); }
        }

        /// <summary>
        /// Empty constructor
        /// </summary>
        public MongoCRUD()
        {
        }

        /// <summary>
        /// Construct MongoCRUD with mongo client and database
        /// </summary>
        /// <param name="mongoClient"></param>
        /// <param name="database"></param>
        public MongoCRUD(IMongoClient mongoClient, IMongoDatabase database)
        {
            this.MongoClient = mongoClient;
            this.Database = database;
            this.Collection = database.GetCollection<TDocument>(typeof(TDocument).Name);
        }

        /// <summary>
        /// Contruct MongoCRUD with mongo client and database name
        /// </summary>
        public MongoCRUD(IMongoClient client, string database)
        {
            this.SetupMongoClient(client, database);
        }

        /// <summary>
        /// Construct MongoCRUD with connection string and databasse name
        /// </summary>
        /// <param name="connectionString"></param>
        /// <param name="database"></param>
        public MongoCRUD(string connectionString, string database)
        {
            this.Configuration = new MongoConfiguration
            {
                ConnectionString = connectionString,
                Database = database
            };
        }

        /// <summary>
        /// Construct MongoCRUD with MongoConfiguration
        /// </summary>
        /// <param name="configuration"></param>
        public MongoCRUD(MongoConfiguration configuration)
        {
            this.Configuration = configuration;
        }

        /// <summary>
        /// Create new document
        /// </summary>
        /// <param name="document"></param>
        public void Create(TDocument document)
            => this.CreateAsync(document).GetAwaiter().GetResult();

        /// <summary>
        /// Create new document
        /// </summary>
        /// <param name="document"></param>
        public async Task CreateAsync(TDocument document)
        {
            if (document == null)
            {
                throw new ArgumentNullException(nameof(document));
            }

            await this.Collection.InsertOneAsync(document);
        }

        /// <summary>
        /// Create many new documents
        /// </summary>
        /// <param name="obj"></param>
        public void Create(List<TDocument> documents)
            => this.CreateAsync(documents).GetAwaiter().GetResult();

        /// <summary>
        /// Create many new documents
        /// </summary>
        /// <param name="obj"></param>
        public async Task CreateAsync(List<TDocument> documents)
        {
            if (documents == null)
            {
                throw new ArgumentNullException(nameof(documents));
            }

            await this.Collection.InsertManyAsync(documents);
        }

        /// <summary>
        /// Update one document
        /// </summary>
        /// <param name="document"></param>
        /// <returns></returns>
        public bool Update(TDocument document)
            => this.UpdateAsync(document).GetAwaiter().GetResult();

        /// <summary>
        /// Update one document
        /// </summary>
        /// <param name="document"></param>
        /// <returns></returns>
        public async Task<bool> UpdateAsync(TDocument document)
        {
            if (document == null)
            {
                throw new ArgumentNullException(nameof(document));
            }

            var id = this.GetDocumentId(document);

            var filter = Builders<TDocument>.Filter.Eq("_id", id);
            var options = new UpdateOptions() { IsUpsert = false };

            var actionResult = await this.Collection.ReplaceOneAsync(filter, document, options);
            return actionResult.IsAcknowledged;
        }

        /// <summary>
        /// Update one or more documents partially by filter
        /// </summary>
        /// <param name="filters"></param>
        /// <param name="partialDocument"></param>
        /// <returns></returns>
        public bool UpdateByQuery(FilterDefinition<TDocument> filters, object partialDocument)
            => this.UpdateByQueryAsync(filters, partialDocument).GetAwaiter().GetResult();

        /// <summary>
        /// Update one or more documents partially by filter
        /// </summary>
        /// <param name="filters"></param>
        /// <param name="partialDocument"></param>
        /// <returns></returns>
        public async Task<bool> UpdateByQueryAsync(FilterDefinition<TDocument> filters, object partialDocument)
        {
            filters = filters ?? FilterBuilder.GetFilterBuilder<TDocument>().Empty;

            if (partialDocument == null)
            {
                throw new ArgumentNullException(nameof(partialDocument));
            }

            var updateMapped = new BsonDocument { { "$set", partialDocument.ToBsonDocument() } };

            var update = new BsonDocumentUpdateDefinition<TDocument>(updateMapped);
            return (await this.Collection.UpdateManyAsync(filters, update)).IsAcknowledged;
        }

        /// <summary>
        /// Update if exists or create new document
        /// </summary>
        /// <param name="document"></param>
        /// <returns></returns>
        public bool Upsert(TDocument document)
            => this.UpsertAsync(document).GetAwaiter().GetResult();

        /// <summary>
        /// Update if exists or create new document
        /// </summary>
        /// <param name="document"></param>
        /// <returns></returns>
        public async Task<bool> UpsertAsync(TDocument document)
        {
            if (document == null)
            {
                throw new ArgumentNullException(nameof(document));
            }

            var id = this.GetDocumentId(document);

            var filter = Builders<TDocument>.Filter.Eq("_id", id);
            var options = new UpdateOptions { IsUpsert = true };

            return (await this.Collection.ReplaceOneAsync(filter, document, options)).IsAcknowledged;
        }

        /// <summary>
        /// Delete document by id
        /// </summary>
        /// <param name="id"></param>
        /// <returns></returns>
        public bool Delete(object id)
            => this.DeleteAsync(id).GetAwaiter().GetResult();

        /// <summary>
        /// Delete document by id
        /// </summary>
        /// <param name="id"></param>
        /// <returns></returns>
        public async Task<bool> DeleteAsync(object id)
        {
            if (id == null)
            {
                throw new ArgumentNullException(nameof(id));
            }

            var filter = Builders<TDocument>.Filter.Eq("_id", id);
            return (await this.Collection.DeleteOneAsync(filter)).IsAcknowledged;
        }

        /// <summary>
        /// Delete by query
        /// </summary>
        /// <param name="filters"></param>
        /// <returns></returns>
        public bool DeleteByQuery(FilterDefinition<TDocument> filters)
            => this.DeleteByQueryAsync(filters).GetAwaiter().GetResult();

        /// <summary>
        /// Delete by query
        /// </summary>
        /// <param name="filters"></param>
        /// <returns></returns>
        public async Task<bool> DeleteByQueryAsync(FilterDefinition<TDocument> filters)
        {
            filters = filters ?? FilterBuilder.GetFilterBuilder<TDocument>().Empty;

            return (await this.Collection.DeleteManyAsync(filters)).IsAcknowledged;
        }

        /// <summary>
        /// Get document by id
        /// </summary>
        /// <param name="id"></param>
        /// <returns></returns>
        public TDocument Get(object id)
            => this.GetAsync(id).GetAwaiter().GetResult();

        /// <summary>
        /// Get document by id
        /// </summary>
        /// <param name="id"></param>
        /// <returns></returns>
        public async Task<TDocument> GetAsync(object id)
        {
            if (id == null)
            {
                throw new ArgumentNullException(nameof(id));
            }

            var filter = Builders<TDocument>.Filter.Eq("_id", id);
            return (await this.Collection.FindAsync(filter)).FirstOrDefault();
        }

        /// <summary>
        /// Search documents by expression
        /// </summary>
        /// <param name="filters"></param>
        /// <returns></returns>
<<<<<<< HEAD
        public SearchResult<TDocument> Search(Expression<Func<TDocument, bool>> filters, SearchOptions options = null, ProjectionOptions projectionOptions = null)
            => this.SearchAsync(filters, options, projectionOptions).Result;
=======
        public SearchResult<TDocument> Search(Expression<Func<TDocument, bool>> filters, SearchOptions options = null)
            => this.SearchAsync(filters, options).GetAwaiter().GetResult();
>>>>>>> 342006db

        /// <summary>
        /// Search documents by expression, with paging and sorting
        /// </summary>
        /// <param name="filters"></param>
        /// <returns></returns>
        public async Task<SearchResult<TDocument>> SearchAsync(Expression<Func<TDocument, bool>> filters, SearchOptions options = null, ProjectionOptions projectionOptions = null)
        {
            if (options == null)
            {
                options = new SearchOptions();
            }

            var findOptions = FilterBuilder.GetFindOptions<TDocument>().WithSorting(options);

            if (options.EnablePagination)
            {
                findOptions.WithPaging(options);
            }

<<<<<<< HEAD
            if (projectionOptions != null)
            {
                findOptions.Projection = projectionOptions.BuildProjectionByFields<TDocument>();
            }

            var documents = await this.Collection.FindAsync(filters, findOptions).Result.ToListAsync();
=======
            var documents = await this.Collection.FindAsync(filters, findOptions).GetAwaiter().GetResult().ToListAsync();
>>>>>>> 342006db

            var count = (documents.Count < options.PageSize && options.PageNumber <= 1) || !options.EnablePagination ?
                documents.Count :
                await this.Collection.CountDocumentsAsync(filters);

            return new SearchResult<TDocument>
            {
                Count = count,
                Documents = documents
            };
        }

        /// <summary>
        /// Search documents by filters, with paging and sorting
        /// </summary>
        /// <param name="filters"></param>
        /// <param name="options"></param>
        /// <returns></returns>
<<<<<<< HEAD
        public SearchResult<TDocument> Search(FilterDefinition<TDocument> filters, SearchOptions options = null, ProjectionOptions projectionOptions = null)
            => this.SearchAsync(filters, options, projectionOptions).Result;
=======
        public SearchResult<TDocument> Search(FilterDefinition<TDocument> filters, SearchOptions options = null)
            => this.SearchAsync(filters, options).GetAwaiter().GetResult();
>>>>>>> 342006db

        /// <summary>
        /// Search documents by filters, with paging and sorting
        /// </summary>
        /// <param name="filters"></param>
        /// <param name="options"></param> 
        /// <returns></returns>
        public async Task<SearchResult<TDocument>> SearchAsync(FilterDefinition<TDocument> filters, SearchOptions options = null, ProjectionOptions projectionOptions = null)
        {
            if (options == null)
            {
                options = new SearchOptions();
            }

            filters = filters ?? FilterBuilder.GetFilterBuilder<TDocument>().Empty;

            var findOptions = FilterBuilder.GetFindOptions<TDocument>().WithSorting(options);

            if (options.EnablePagination)
            {
                findOptions.WithPaging(options);
            }

<<<<<<< HEAD
            if (projectionOptions != null)
            {
                findOptions.Projection = projectionOptions.BuildProjectionByFields<TDocument>();
            }

            var documents = await this.Collection.FindAsync(filters, findOptions).Result.ToListAsync();
=======
            var documents = await this.Collection.FindAsync(filters, findOptions).GetAwaiter().GetResult().ToListAsync();
>>>>>>> 342006db

            var count = (documents.Count < options.PageSize && options.PageNumber <= 1) || !options.EnablePagination ?
                documents.Count :
                await this.Collection.CountDocumentsAsync(filters);

            return new SearchResult<TDocument>
            {
                Count = count,
                Documents = documents
            };
        }

        /// <summary>
        /// Get document id by property or annotation
        /// </summary>
        /// <param name="obj"></param>
        /// <returns></returns>
        private object GetDocumentId(TDocument obj)
        {
            var resultByAttribute = obj.GetIndividualPropertyDetailsByAttribute<TDocument, BsonIdAttribute>();
            if (resultByAttribute != null)
            {
                return resultByAttribute.Value;
            }

            var resultByPropertyName = obj.GetIndividualPropertyDetailsByPropertyName<TDocument>("id");
            if (resultByPropertyName != null)
            {
                return resultByPropertyName.Value;
            }

            throw new InvalidOperationException(
                "Model must have a property called 'Id' or a property with BsonId attribute");
        }


        /// <summary>
        /// Setup instance configuration
        /// </summary>
        /// <param name="configuration"></param>
        private void SetupMongoConfiguration(MongoConfiguration configuration)
        {
            this._configuration = configuration ?? throw new ArgumentNullException(nameof(configuration));
            var mongoClient = new MongoClient(configuration.ConnectionString);
            this.SetupMongoClient(mongoClient, configuration.Database);
        }

        /// <summary>
        /// Setup instance configuration
        /// </summary>
        /// <param name="configuration"></param>
        private void SetupMongoClient(IMongoClient mongoClient, string database)
        {
            if (string.IsNullOrWhiteSpace(database))
            {
                throw new ArgumentNullException(nameof(database));
            }

            this.MongoClient = mongoClient ?? throw new ArgumentNullException(nameof(mongoClient));
            this.Database = this.MongoClient.GetDatabase(database);

            var currentType = typeof(TDocument);
            var collectionNameAttribute = (CollectionNameAttribute)currentType
                .GetCustomAttributes(typeof(CollectionNameAttribute), false).FirstOrDefault();

            var collectionName = collectionNameAttribute?.CollectionName ?? currentType.Name;

            this.Collection = this.Database.GetCollection<TDocument>(collectionName);
        }
    }

    /// <summary>
    /// Static MongoCRUD without generic dependencies
    /// </summary>
    public static class MongoCRUD
    {
        /// <summary>
        /// Default convention pack name
        /// </summary>
        public static readonly string DEFAULT_CONVENTION_PACK_NAME = "Default MongoCRUD Convention";

        /// <summary>
        /// Default convention pack
        /// - Guid as string
        /// - Enum as string
        /// - CamelCase element name
        /// - Ignore extra elements
        /// Please, call this convention pack registration only one time in your application.
        /// </summary>
        public static void RegisterDefaultConventionPack(Func<Type, bool> filter)
        {
            ConventionRegistry.Register(DEFAULT_CONVENTION_PACK_NAME, GetDefaultConventionPack(), filter);
        }

        /// <summary>
        /// Remove default convention pack
        /// </summary>
        public static void UnregisterDefaultConventionPack()
        {
            ConventionRegistry.Remove(DEFAULT_CONVENTION_PACK_NAME);
        }

        /// <summary>
        /// Get Default convention pack
        /// - Guid as string
        /// - Enum as string
        /// - CamelCase element name
        /// - Ignore extra elements
        /// </summary>
        public static ConventionPack GetDefaultConventionPack()
        {
            var conventionPack = new ConventionPack
            {
                new CamelCaseElementNameConvention(),
                new IgnoreExtraElementsConvention(true),
                new EnumRepresentationConvention(BsonType.String),
                new GuidAsStringRepresentationConvention()
            };

            return conventionPack;
        }
    }
}<|MERGE_RESOLUTION|>--- conflicted
+++ resolved
@@ -304,13 +304,8 @@
         /// </summary>
         /// <param name="filters"></param>
         /// <returns></returns>
-<<<<<<< HEAD
         public SearchResult<TDocument> Search(Expression<Func<TDocument, bool>> filters, SearchOptions options = null, ProjectionOptions projectionOptions = null)
-            => this.SearchAsync(filters, options, projectionOptions).Result;
-=======
-        public SearchResult<TDocument> Search(Expression<Func<TDocument, bool>> filters, SearchOptions options = null)
-            => this.SearchAsync(filters, options).GetAwaiter().GetResult();
->>>>>>> 342006db
+            => this.SearchAsync(filters, options, projectionOptions).GetAwaiter().GetResult();
 
         /// <summary>
         /// Search documents by expression, with paging and sorting
@@ -331,16 +326,12 @@
                 findOptions.WithPaging(options);
             }
 
-<<<<<<< HEAD
             if (projectionOptions != null)
             {
                 findOptions.Projection = projectionOptions.BuildProjectionByFields<TDocument>();
             }
 
-            var documents = await this.Collection.FindAsync(filters, findOptions).Result.ToListAsync();
-=======
             var documents = await this.Collection.FindAsync(filters, findOptions).GetAwaiter().GetResult().ToListAsync();
->>>>>>> 342006db
 
             var count = (documents.Count < options.PageSize && options.PageNumber <= 1) || !options.EnablePagination ?
                 documents.Count :
@@ -359,19 +350,14 @@
         /// <param name="filters"></param>
         /// <param name="options"></param>
         /// <returns></returns>
-<<<<<<< HEAD
         public SearchResult<TDocument> Search(FilterDefinition<TDocument> filters, SearchOptions options = null, ProjectionOptions projectionOptions = null)
-            => this.SearchAsync(filters, options, projectionOptions).Result;
-=======
-        public SearchResult<TDocument> Search(FilterDefinition<TDocument> filters, SearchOptions options = null)
-            => this.SearchAsync(filters, options).GetAwaiter().GetResult();
->>>>>>> 342006db
+            => this.SearchAsync(filters, options, projectionOptions).GetAwaiter().GetResult();
 
         /// <summary>
         /// Search documents by filters, with paging and sorting
         /// </summary>
         /// <param name="filters"></param>
-        /// <param name="options"></param> 
+        /// <param name="options"></param>
         /// <returns></returns>
         public async Task<SearchResult<TDocument>> SearchAsync(FilterDefinition<TDocument> filters, SearchOptions options = null, ProjectionOptions projectionOptions = null)
         {
@@ -389,17 +375,13 @@
                 findOptions.WithPaging(options);
             }
 
-<<<<<<< HEAD
             if (projectionOptions != null)
             {
                 findOptions.Projection = projectionOptions.BuildProjectionByFields<TDocument>();
             }
 
-            var documents = await this.Collection.FindAsync(filters, findOptions).Result.ToListAsync();
-=======
             var documents = await this.Collection.FindAsync(filters, findOptions).GetAwaiter().GetResult().ToListAsync();
->>>>>>> 342006db
-
+            
             var count = (documents.Count < options.PageSize && options.PageNumber <= 1) || !options.EnablePagination ?
                 documents.Count :
                 await this.Collection.CountDocumentsAsync(filters);
